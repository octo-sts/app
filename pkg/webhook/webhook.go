// Copyright 2024 Chainguard, Inc.
// SPDX-License-Identifier: Apache-2.0

package webhook

import (
	"bytes"
	"context"
	"errors"
	"fmt"
	"io"
	"mime"
	"net/http"
	"strings"
	"time"

	"github.com/bradleyfalzon/ghinstallation/v2"
	"github.com/chainguard-dev/clog"
	"github.com/google/go-github/v68/github"
	"github.com/hashicorp/go-multierror"
	"k8s.io/apimachinery/pkg/util/sets"
	"sigs.k8s.io/yaml"

	"github.com/octo-sts/app/pkg/octosts"
)

const (
	// See https://docs.github.com/en/developers/webhooks-and-events/webhooks/webhook-events-and-payloads#delivery-headers for list of available headers

	// HeaderDelivery is the GUID of the webhook event.
	HeaderDelivery = "X-GitHub-Delivery"
	// HeaderEvent is the event name of the webhook.
	HeaderEvent = "X-GitHub-Event"

	// zeroHash is a special SHA value indicating a non-existent commit,
	// i.e. when a branch is newly created or destroyed.
	zeroHash = "0000000000000000000000000000000000000000"
)

type Validator struct {
	Transport *ghinstallation.AppsTransport
	// Store multiple secrets to allow for rolling updates.
	// Only one needs to match for the event to be considered valid.
	WebhookSecret [][]byte

	Organizations []string
}

func (e *Validator) ServeHTTP(w http.ResponseWriter, r *http.Request) {
	log := clog.FromContext(r.Context()).With(
		HeaderDelivery, r.Header.Get(HeaderDelivery),
		HeaderEvent, r.Header.Get(HeaderEvent),
	)
	ctx := clog.WithLogger(r.Context(), log)

	payload, err := e.validatePayload(r)
	if err != nil {
		log.Errorf("error validating payload: %v", err)
		http.Error(w, err.Error(), http.StatusBadRequest)
		return
	}
	eventType := github.WebHookType(r)
	event, err := github.ParseWebHook(eventType, payload)
	if err != nil {
		log.Errorf("error parsing webhook: %v", err)
		http.Error(w, err.Error(), http.StatusBadRequest)
		return
	}

	// For every event handler, return back an identifier that we can
	// return back to the webhook in case we need to debug. This could
	// be the resource that was created, an event ID, etc.
	var cr *github.CheckRun
	switch event := event.(type) {
	case *github.PullRequestEvent:
		cr, err = e.handlePullRequest(ctx, event)
	case *github.PushEvent:
		cr, err = e.handlePush(ctx, event)
	case *github.CheckSuiteEvent:
		cr, err = e.handleCheckSuite(ctx, event)
	case *github.CheckRunEvent:
		cr, err = e.handleCheckSuite(ctx, &fauxCheckSuite{event})
	// TODO: CheckRun retry
	default:
		log.Infof("unsupported event type: %s", eventType)
		// Use accepted as "we got it but didn't do anything"
		w.WriteHeader(http.StatusAccepted)
		return
	}
	if err != nil {
		log.Errorf("error handling event %T: %v", event, err)
		http.Error(w, err.Error(), http.StatusInternalServerError)
		return
	}

	if cr != nil {
		log.Info("created CheckRun", "check_run", cr)
	}
	w.WriteHeader(http.StatusOK)
}

func (e *Validator) validatePayload(r *http.Request) ([]byte, error) {
	// Taken from github.ValidatePayload - we can't use this directly since the body is consumed.
	signature := r.Header.Get(github.SHA256SignatureHeader)
	if signature == "" {
		signature = r.Header.Get(github.SHA1SignatureHeader)
	}
	contentType, _, err := mime.ParseMediaType(r.Header.Get("Content-Type"))
	if err != nil {
		return nil, err
	}

	body, err := io.ReadAll(r.Body)
	if err != nil {
		return nil, err
	}

	for _, s := range e.WebhookSecret {
		payload, err := github.ValidatePayloadFromBody(contentType, bytes.NewBuffer(body), signature, s)
		if err == nil {
			return payload, nil
		}
	}
	return nil, errors.New("no matching secrets")
}

func (e *Validator) handleSHA(ctx context.Context, client *github.Client, owner, repo, sha string, files []string) (*github.CheckRun, error) {
	log := clog.FromContext(ctx)

	// Commit doesn't exist - nothing to do.
	if sha == zeroHash {
		return nil, nil
	}

	err := validatePolicies(ctx, client, owner, repo, sha, files)
	// Whether or not the commit is verified, we still create a CheckRun.
	// The only difference is whether it shows up to the user as success or
	// failure.
	var conclusion, title, summary string
	if err == nil {
		conclusion = "success"
		title = "Valid trust policy."
	} else {
		conclusion = "failure"
		title = "Invalid trust policy."
		summary = "Failed to validate trust policy.\n\n" + err.Error()
	}

	opts := github.CreateCheckRunOptions{
		Name:        "Trust Policy Validation",
		HeadSHA:     sha,
		ExternalID:  github.Ptr(sha),
		Status:      github.Ptr("completed"),
		Conclusion:  github.Ptr(conclusion),
		StartedAt:   &github.Timestamp{Time: time.Now()},
		CompletedAt: &github.Timestamp{Time: time.Now()},
		Output: &github.CheckRunOutput{
			Title:   github.Ptr(title),
			Summary: github.Ptr(summary),
		},
	}

	cr, _, err := client.Checks.CreateCheckRun(ctx, owner, repo, opts)
	if err != nil {
		log.Errorf("error creating CheckRun: %v", err)
		return nil, err
	}
	return cr, nil
}

func validatePolicies(ctx context.Context, client *github.Client, owner, repo string, sha string, files []string) error {
	var merr error
	for _, f := range sets.List(sets.New(files...)) {
		log := clog.FromContext(ctx).With("path", f)

		resp, _, _, err := client.Repositories.GetContents(ctx, owner, repo, f, &github.RepositoryContentGetOptions{Ref: sha})
		if err != nil {
			log.Infof("failed to get content for: %v", err)
			merr = multierror.Append(merr, fmt.Errorf("%s: %w", f, err))
			continue
		}

		raw, err := resp.GetContent()
		if err != nil {
			log.Infof("failed to read content: %v", err)
			merr = multierror.Append(merr, fmt.Errorf("%s: %w", f, err))
			continue
		}

		switch repo {
		case ".github":
			if err := yaml.UnmarshalStrict([]byte(raw), &octosts.OrgTrustPolicy{}); err != nil {
				log.Infof("failed to parse org trust policy: %v", err)
				merr = multierror.Append(merr, fmt.Errorf("%s: %w", f, err))
			}

		default:
			if err := yaml.UnmarshalStrict([]byte(raw), &octosts.TrustPolicy{}); err != nil {
				log.Infof("failed to parse trust policy: %v", err)
				merr = multierror.Append(merr, fmt.Errorf("%s: %w", f, err))
			}
		}
	}

	return merr
}

func (e *Validator) handlePush(ctx context.Context, event *github.PushEvent) (*github.CheckRun, error) {
	log := clog.FromContext(ctx).With(
		"github/repo", event.GetRepo().GetFullName(),
		"github/installation", event.GetInstallation().GetID(),
		"github/action", event.GetAction(),
		"git/ref", event.GetRef(),
		"git/commit", event.GetAfter(),
		"github/user", event.GetSender().GetLogin(),
	)
	ctx = clog.WithLogger(ctx, log)

	owner := event.GetRepo().GetOwner().GetLogin()
	repo := event.GetRepo().GetName()
	sha := event.GetAfter()
	installationID := event.GetInstallation().GetID()

	// Skip if the organization is not in the list of organizations to validate.
	if e.shouldSkipOrganization(owner) {
		log.Infof("skipping organization %s", owner)
		return nil, nil
	}

	client := github.NewClient(&http.Client{
		Transport: ghinstallation.NewFromAppsTransport(e.Transport, installationID),
	})
	if e.Transport.BaseURL != "" {
		var err error
		client, err = client.WithEnterpriseURLs(e.Transport.BaseURL, e.Transport.BaseURL)
		if err != nil {
			return nil, err
		}
	}

	// Check diff
	// TODO: Pagination?
	resp, _, err := client.Repositories.CompareCommits(ctx, owner, repo, event.GetBefore(), sha, &github.ListOptions{})
	if err != nil {
		return nil, err
	}
	log.Infof("%+v\n%+v", resp, resp.Files)
	var files []string
	for _, file := range resp.Files {
<<<<<<< HEAD
		if strings.HasPrefix(file.GetFilename(), ".github/chainguard/") && strings.HasSuffix(file.GetFilename(), ".yaml") {
			files = append(files, file.GetFilename())
=======
		if ok, err := filepath.Match(".github/chainguard/*.sts.yaml", file.GetFilename()); err == nil && ok {
			if file.GetStatus() != "removed" {
				files = append(files, file.GetFilename())
			}
>>>>>>> 067f53f3
		}
	}
	var nonSTSFiles []string
	for _, f := range files {
		if !strings.HasSuffix(f, ".sts.yaml") {
			nonSTSFiles = append(nonSTSFiles, f)
		}
	}
	if len(nonSTSFiles) > 0 {
		return e.handleNonSTSFiles(ctx, client, owner, repo, sha, nonSTSFiles)
	}
	if len(files) == 0 {
		return nil, nil
	}

	return e.handleSHA(ctx, client, owner, repo, sha, files)
}

func (e *Validator) handlePullRequest(ctx context.Context, pr *github.PullRequestEvent) (*github.CheckRun, error) {
	log := clog.FromContext(ctx).With(
		"github/repo", pr.GetRepo().GetFullName(),
		"github/installation", pr.GetInstallation().GetID(),
		"github/action", pr.GetAction(),
		"github/pull_request", pr.GetNumber(),
		"git/commit", pr.GetPullRequest().GetHead().GetSHA(),
		"github/user", pr.GetSender().GetLogin(),
	)
	ctx = clog.WithLogger(ctx, log)

	owner := pr.GetRepo().GetOwner().GetLogin()
	repo := pr.GetRepo().GetName()
	sha := pr.GetPullRequest().GetHead().GetSHA()
	installationID := pr.GetInstallation().GetID()

	// Skip if the organization is not in the list of organizations to validate.
	if e.shouldSkipOrganization(owner) {
		log.Infof("skipping organization %s", owner)
		return nil, nil
	}

	client := github.NewClient(&http.Client{
		Transport: ghinstallation.NewFromAppsTransport(e.Transport, installationID),
	})
	if e.Transport.BaseURL != "" {
		var err error
		client, err = client.WithEnterpriseURLs(e.Transport.BaseURL, e.Transport.BaseURL)
		if err != nil {
			return nil, err
		}
	}

	// Check diff
	resp, _, err := client.PullRequests.ListFiles(ctx, owner, repo, pr.GetNumber(), &github.ListOptions{})
	if err != nil {
		return nil, err
	}
	var files []string
	for _, file := range resp {
<<<<<<< HEAD
		if strings.HasPrefix(file.GetFilename(), ".github/chainguard/") && strings.HasSuffix(file.GetFilename(), ".yaml") {
			files = append(files, file.GetFilename())
=======
		if ok, err := filepath.Match(".github/chainguard/*.sts.yaml", file.GetFilename()); err == nil && ok {
			if file.GetStatus() != "removed" {
				files = append(files, file.GetFilename())
			}
>>>>>>> 067f53f3
		}
	}
	var nonSTSFiles []string
	for _, f := range files {
		if !strings.HasSuffix(f, ".sts.yaml") {
			nonSTSFiles = append(nonSTSFiles, f)
		}
	}
	if len(nonSTSFiles) > 0 {
		return e.handleNonSTSFiles(ctx, client, owner, repo, sha, nonSTSFiles)
	}
	if len(files) == 0 {
		return nil, nil
	}

	return e.handleSHA(ctx, client, owner, repo, sha, files)
}

type checkSuite interface {
	GetRepo() *github.Repository
	GetInstallation() *github.Installation
	GetAction() string
	GetCheckSuite() *github.CheckSuite
	GetSender() *github.User
}

func (e *Validator) handleCheckSuite(ctx context.Context, cs checkSuite) (*github.CheckRun, error) {
	log := clog.FromContext(ctx).With(
		"github/repo", cs.GetRepo().GetFullName(),
		"github/installation", cs.GetInstallation().GetID(),
		"github/action", cs.GetAction(),
		"github/private", cs.GetRepo().GetPrivate(),
		"github/checksuite_id", cs.GetCheckSuite().GetID(),
		"git/commit", cs.GetCheckSuite().GetHeadSHA(),
		"github/user", cs.GetSender().GetLogin(),
	)
	ctx = clog.WithLogger(ctx, log)

	owner := cs.GetRepo().GetOwner().GetLogin()
	repo := cs.GetRepo().GetName()
	sha := cs.GetCheckSuite().GetHeadSHA()
	installationID := cs.GetInstallation().GetID()

	// Skip if the organization is not in the list of organizations to validate.
	if e.shouldSkipOrganization(owner) {
		log.Infof("skipping organization %s", owner)
		return nil, nil
	}

	client := github.NewClient(&http.Client{
		Transport: ghinstallation.NewFromAppsTransport(e.Transport, installationID),
	})
	if e.Transport.BaseURL != "" {
		var err error
		client, err = client.WithEnterpriseURLs(e.Transport.BaseURL, e.Transport.BaseURL)
		if err != nil {
			return nil, err
		}
	}

	var files []string
	if cs.GetCheckSuite().GetBeforeSHA() == zeroHash {
		_, dirContents, _, err := client.Repositories.GetContents(ctx, owner, repo, ".github/chainguard", &github.RepositoryContentGetOptions{Ref: sha})
		if err != nil {
			return nil, err
		}
		for _, file := range dirContents {
			files = append(files, file.GetPath())
		}
	} else {
		resp, _, err := client.Repositories.CompareCommits(ctx, owner, repo, cs.GetCheckSuite().GetBeforeSHA(), sha, &github.ListOptions{})
		if err != nil {
			return nil, err
		}
		for _, file := range resp.Files {
<<<<<<< HEAD
			if strings.HasPrefix(file.GetFilename(), ".github/chainguard/") {
				files = append(files, file.GetFilename())
=======
			if ok, err := filepath.Match(".github/chainguard/*.sts.yaml", file.GetFilename()); err == nil && ok {
				if file.GetStatus() != "removed" {
					files = append(files, file.GetFilename())
				}
>>>>>>> 067f53f3
			}
		}
	}

	for _, pr := range cs.GetCheckSuite().PullRequests {
		resp, _, err := client.PullRequests.ListFiles(ctx, owner, repo, pr.GetNumber(), &github.ListOptions{})
		if err != nil {
			return nil, err
		}
		for _, file := range resp {
<<<<<<< HEAD
			if strings.HasPrefix(file.GetFilename(), ".github/chainguard/") && strings.HasSuffix(file.GetFilename(), ".yaml") {
				files = append(files, file.GetFilename())
=======
			if ok, err := filepath.Match(".github/chainguard/*.sts.yaml", file.GetFilename()); err == nil && ok {
				if file.GetStatus() != "removed" {
					files = append(files, file.GetFilename())
				}
>>>>>>> 067f53f3
			}
		}
	}

	var nonSTSFiles []string
	for _, f := range files {
		if !strings.HasSuffix(f, ".sts.yaml") {
			nonSTSFiles = append(nonSTSFiles, f)
		}
	}
	if len(nonSTSFiles) > 0 {
		return e.handleNonSTSFiles(ctx, client, owner, repo, sha, nonSTSFiles)
	}

	if len(files) == 0 {
		return nil, nil
	}

	return e.handleSHA(ctx, client, owner, repo, sha, files)
}

type fauxCheckSuite struct {
	*github.CheckRunEvent
}

var _ checkSuite = (*fauxCheckSuite)(nil)

func (f *fauxCheckSuite) GetCheckSuite() *github.CheckSuite {
	return f.GetCheckRun().GetCheckSuite()
}

func (e *Validator) shouldSkipOrganization(org string) bool {
	if len(e.Organizations) == 0 {
		return false
	}
	for _, o := range e.Organizations {
		if strings.EqualFold(o, org) {
			return false
		}
	}
	return true
}

func (e *Validator) handleNonSTSFiles(ctx context.Context, client *github.Client, owner, repo, sha string, nonSTSFiles []string) (*github.CheckRun, error) {
	log := clog.FromContext(ctx)
	cr, _, err := client.Checks.CreateCheckRun(ctx, owner, repo, github.CreateCheckRunOptions{
		Name:        "Trust Policy Validation",
		HeadSHA:     sha,
		ExternalID:  github.String(sha),
		Status:      github.String("completed"),
		Conclusion:  github.String("failure"),
		StartedAt:   &github.Timestamp{Time: time.Now()},
		CompletedAt: &github.Timestamp{Time: time.Now()},
		Output: &github.CheckRunOutput{
			Title:   github.String("Non-STS YAML file(s)."),
			Summary: github.String("Found non-STS YAML files in `.github/chainguard` directory:\n\n" + strings.Join(nonSTSFiles, "\n")),
		},
	})
	if err != nil {
		log.Errorf("error creating CheckRun: %v", err)
		return nil, err
	}
	return cr, nil
}<|MERGE_RESOLUTION|>--- conflicted
+++ resolved
@@ -247,15 +247,10 @@
 	log.Infof("%+v\n%+v", resp, resp.Files)
 	var files []string
 	for _, file := range resp.Files {
-<<<<<<< HEAD
-		if strings.HasPrefix(file.GetFilename(), ".github/chainguard/") && strings.HasSuffix(file.GetFilename(), ".yaml") {
-			files = append(files, file.GetFilename())
-=======
 		if ok, err := filepath.Match(".github/chainguard/*.sts.yaml", file.GetFilename()); err == nil && ok {
 			if file.GetStatus() != "removed" {
 				files = append(files, file.GetFilename())
 			}
->>>>>>> 067f53f3
 		}
 	}
 	var nonSTSFiles []string
@@ -314,15 +309,10 @@
 	}
 	var files []string
 	for _, file := range resp {
-<<<<<<< HEAD
-		if strings.HasPrefix(file.GetFilename(), ".github/chainguard/") && strings.HasSuffix(file.GetFilename(), ".yaml") {
-			files = append(files, file.GetFilename())
-=======
 		if ok, err := filepath.Match(".github/chainguard/*.sts.yaml", file.GetFilename()); err == nil && ok {
 			if file.GetStatus() != "removed" {
 				files = append(files, file.GetFilename())
 			}
->>>>>>> 067f53f3
 		}
 	}
 	var nonSTSFiles []string
@@ -398,15 +388,10 @@
 			return nil, err
 		}
 		for _, file := range resp.Files {
-<<<<<<< HEAD
-			if strings.HasPrefix(file.GetFilename(), ".github/chainguard/") {
-				files = append(files, file.GetFilename())
-=======
 			if ok, err := filepath.Match(".github/chainguard/*.sts.yaml", file.GetFilename()); err == nil && ok {
 				if file.GetStatus() != "removed" {
 					files = append(files, file.GetFilename())
 				}
->>>>>>> 067f53f3
 			}
 		}
 	}
@@ -417,15 +402,10 @@
 			return nil, err
 		}
 		for _, file := range resp {
-<<<<<<< HEAD
-			if strings.HasPrefix(file.GetFilename(), ".github/chainguard/") && strings.HasSuffix(file.GetFilename(), ".yaml") {
-				files = append(files, file.GetFilename())
-=======
 			if ok, err := filepath.Match(".github/chainguard/*.sts.yaml", file.GetFilename()); err == nil && ok {
 				if file.GetStatus() != "removed" {
 					files = append(files, file.GetFilename())
 				}
->>>>>>> 067f53f3
 			}
 		}
 	}
